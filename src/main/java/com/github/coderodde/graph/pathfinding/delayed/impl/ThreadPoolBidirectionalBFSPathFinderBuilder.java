--- conflicted
+++ resolved
@@ -35,11 +35,7 @@
     }
     
     public static <N> Builder<N> begin() {
-<<<<<<< HEAD
-        return new Builder<N>();
-=======
         return new Builder<>();
->>>>>>> 9cac54db
     }
     
     public static final class Builder<N> {
