--- conflicted
+++ resolved
@@ -869,11 +869,7 @@
          * threads may be joined.
          */
         void requestThreadsToExit() {
-<<<<<<< HEAD
-            threadSetsMutex.acquireUninterruptibly();
-=======
             lockThreadSetMutex();
->>>>>>> 28242f8c
             
             for (final StoppableThread thread : runningThreadSet) {
                 thread.requestThreadToExit();
@@ -883,11 +879,7 @@
                 thread.requestThreadToExit();
             }
             
-<<<<<<< HEAD
-            threadSetsMutex.release();
-=======
             unlockThreadSetMutex();
->>>>>>> 28242f8c
         }
     }
 
