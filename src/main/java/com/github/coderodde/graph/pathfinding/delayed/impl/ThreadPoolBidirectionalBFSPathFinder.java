--- conflicted
+++ resolved
@@ -678,10 +678,6 @@
                                 backwardSearchState.heap.minimumPriority();
             
             return distance > bestPathLengthSoFar;
-<<<<<<< HEAD
-=======
-//            return getOptimalDistance() > bestPathLengthSoFar;
->>>>>>> 60af528d
         }
 
         /**
@@ -771,30 +767,14 @@
         SearchState(final N initialNode) {
             heap.insert(initialNode, 0);
             parents.put(initialNode, null);
-<<<<<<< HEAD
-            distance.put(initialNode, 0);
-=======
-        }
-
-        N removeQueueHead() {
-            return heap.extractMinimum();
-        }
-        
-        N getQueueHead() {
-            return heap.minimumNode();
->>>>>>> 60af528d
         }
         
         boolean containsNode(final N node) {
             return heap.containsDatum(node);
         }
         
-        Integer getDistanceOf(final N node) {
-<<<<<<< HEAD
-            return distance.get(node);
-=======
+        int getDistanceOf(final N node) {
             return heap.getPriority(node);
->>>>>>> 60af528d
         }
         
         N getParentOf(final N node) {
@@ -826,12 +806,7 @@
                 return false;
             }
             
-<<<<<<< HEAD
-            final int d = getDistanceOf(predecessor) + 1;
-            distance.put(node, d);
-=======
             final int d = heap.getPriority(predecessor) + 1;
->>>>>>> 60af528d
             parents.put(node, predecessor);
             heap.insert(node, d);
             return true;
