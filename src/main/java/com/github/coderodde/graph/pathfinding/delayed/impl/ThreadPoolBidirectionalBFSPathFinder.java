package com.github.coderodde.graph.pathfinding.delayed.impl;

import com.github.coderodde.graph.extra.DirectedGraphNode;
import com.github.coderodde.graph.pathfinding.delayed.AbstractDelayedGraphPathFinder;
import com.github.coderodde.graph.pathfinding.delayed.AbstractNodeExpander;
import com.github.coderodde.graph.pathfinding.delayed.ProgressLogger;

import java.util.ArrayDeque;
import java.util.ArrayList;
import java.util.Collections;
import java.util.Deque;
import java.util.HashMap;
import java.util.HashSet;
import java.util.List;
import java.util.Map;
import java.util.Objects;
import java.util.Random;
import java.util.Set;
import java.util.concurrent.Semaphore;
import java.util.concurrent.TimeUnit;
import java.util.logging.Level;
import java.util.logging.Logger;

/**
 * This class implements a parallel, bidirectional breadth-first search in order
 * to find an unweighted shortest path from a given source node to a given 
 * target node. The underlying algorithm is the bidirectional breadth-first
 * search. However, multiple threads may work on a single search direction in
 * order to speed up the computation: for each search direction (forward and 
 * backward), the algorithm maintains concurrent state, such as the frontier 
 * queue; many threads may pop the queue, expand the node and append the 
 * neighbours to that queue.
 * 
 * @param <N> the actual graph node type.
 */
public class ThreadPoolBidirectionalBFSPathFinder<N> 
extends AbstractDelayedGraphPathFinder<N> {
    
    private static final boolean FORWARD_SEARCH_STATE = true;
    private static final boolean BACKWARD_SEARCH_STATE = false;
    
    /**
     * The default number of threads performing the search.
     */
    static final int DEFAULT_NUMBER_OF_THREADS = 8;
    
    /**
     * The default number of milliseconds a master thread sleeps when it finds
     * the frontier queue empty.
     */
    static final int DEFAULT_MASTER_THREAD_SLEEP_DURATION_MILLIS = 10;

    /**
     * The default number of milliseconds a slave thread sleeps when it finds
     * the frontier queue empty.
     */
    static final int DEFAULT_SLAVE_THREAD_SLEEP_DURATION_MILLIS = 10;

    /**
     * The default upper bound on the number of times a master thread hibernates
     * due to the frontier queue being empty before the entire search is 
     * terminated.
     */
    static final int DEFAULT_NUMBER_OF_MASTER_TRIALS = 50;
    
    /**
     * The default number of milliseconds to wait on thread joining.
     */
    static final int DEFAULT_EXPANSION_JOIN_DURATION_MILLIS = 1_000;
    
    /**
     * The default number of milliseconds to wait for the lock. 
     */
    static final int DEFAULT_LOCK_WAIT_MILLIS = 5;

    /**
     * The minimum number of threads to allow. One thread per each of the two
     * search directions.
     */
    static final int MINIMUM_NUMBER_OF_THREADS = 4;

    /**
     * The minimum number of milliseconds a <b>master thread</b> sleeps when it 
     * finds the frontier queue empty.
     */
    static final int MINIMUM_MASTER_THREAD_SLEEP_DURATION_MILLIS = 1;

    /**
     * The minimum number of milliseconds a <b>slave thread</b> sleeps when it 
     * finds the frontier queue empty.
     */
    static final int MINIMUM_SLAVE_THREAD_SLEEP_DURATION_MILLIS = 1;

    /**
     * The lower bound on the amount of trials.
     */
    static final int MINIMUM_NUMBER_OF_TRIALS = 1;
    
    /**
     * The minimum number of milliseconds to wait upon thread joining.
     */
    static final int MINIMUM_EXPANSION_JOIN_DURATION_MILLIS = 1;
    
    /**
     * The minimum number of milliseconds to wait for the lock.
     */
    static final int MINIMUM_LOCK_WAIT_MILLIS = 1;

    /**
     * Caches the requested number of threads to use in the each search process.
     */
    private final int numberOfThreads;

    /**
     * The duration of sleeping in milliseconds for the master threads.
     */
    private final int masterThreadSleepDuration;

    /**
     * The duration of sleeping in milliseconds for the slave threads.
     */
    private final int slaveThreadSleepDuration;

    /**
     * While a master thread waits the frontier queue to become non-empty, the
     * master thread makes at most {@code masterThreadTrials} sleeping sessions
     * before giving up and terminating the search.
     */
    private final int masterThreadTrials;
    
    /**
     * The maximum number of milliseconds for waiting the expansion thread.
     */
    private final int expansionJoinDuration;
    
    /**
     * The maximum number of milliseconds to wait for the lock.
     */
    private final int lockWaitDuration;
    
    /**
     * The logging facility used to log abnormal activity.
     */
    private static final Logger LOGGER = 
            Logger.getLogger(
                    ThreadPoolBidirectionalBFSPathFinder
                            .class
                            .getSimpleName());

    /**
     * Constructs this path finder.
     * 
     * @param requestedNumberOfThreads  the requested number of search threads.
     * @param masterThreadSleepDuration the number of milliseconds a master 
     *                                  thread sleeps whenever it discovers the
     *                                  frontier queue being empty.
     * @param slaveThreadSleepDuration  the number of milliseconds a slave
     *                                  thread sleeps whenever it discovers the
     *                                  frontier queue being empty.
     * @param masterThreadTrials        the number of times the master thread
     *                                  hibernates itself before terminating the
     *                                  entire search.
     * @param expansionThreadJoinDuration the number of milliseconds to wait for
     *                                    the expansion thread.
     * @param lockWaitDuration the number of milliseconds to wait for the lock.
     */
    public ThreadPoolBidirectionalBFSPathFinder(
            final int requestedNumberOfThreads,
            final int masterThreadSleepDuration,
            final int slaveThreadSleepDuration,
            final int masterThreadTrials,
            final int expansionThreadJoinDuration,
            final int lockWaitDuration) {
        
        this.numberOfThreads = Math.max(requestedNumberOfThreads, 
                                        MINIMUM_NUMBER_OF_THREADS);

        this.masterThreadSleepDuration = 
                Math.max(masterThreadSleepDuration,
                         MINIMUM_MASTER_THREAD_SLEEP_DURATION_MILLIS);

        this.slaveThreadSleepDuration = 
                Math.max(slaveThreadSleepDuration,
                         MINIMUM_SLAVE_THREAD_SLEEP_DURATION_MILLIS);

        this.masterThreadTrials = 
                Math.max(masterThreadTrials,
                         MINIMUM_NUMBER_OF_TRIALS);
        
        this.expansionJoinDuration = Math.max(expansionThreadJoinDuration,
                                              MINIMUM_EXPANSION_JOIN_DURATION_MILLIS);
        
        this.lockWaitDuration = Math.max(lockWaitDuration,
                                         MINIMUM_LOCK_WAIT_MILLIS);
    }

    /**
     * Construct this path finder using default sleeping duration.
     * 
     * @param requestedNumberOfThreads the requested number of search threads.
     */
    public ThreadPoolBidirectionalBFSPathFinder(
            final int requestedNumberOfThreads) {
        
        this(requestedNumberOfThreads, 
             DEFAULT_MASTER_THREAD_SLEEP_DURATION_MILLIS,
             DEFAULT_SLAVE_THREAD_SLEEP_DURATION_MILLIS,
             DEFAULT_NUMBER_OF_MASTER_TRIALS,
             DEFAULT_EXPANSION_JOIN_DURATION_MILLIS,
             DEFAULT_LOCK_WAIT_MILLIS);
    }

    /**
     * {@inheritDoc }
     */
    @Override
    public List<N> 
        search(final N source, 
               final N target, 
               final AbstractNodeExpander<N> forwardSearchNodeExpander, 
               final AbstractNodeExpander<N> backwardSearchNodeExpander, 
               final ProgressLogger<N> forwardSearchProgressLogger, 
               final ProgressLogger<N> backwardSearchProgressLogger, 
               final ProgressLogger<N> sharedSearchProgressLogger) {
            
        Objects.requireNonNull(forwardSearchNodeExpander, 
                               "The forward search node expander is null.");

        Objects.requireNonNull(backwardSearchNodeExpander,
                               "The backward search node expander is null.");

        // Check the validity of the source node:
        if (!forwardSearchNodeExpander.isValidNode(source)) {
            final String exceptionMessage = 
                    "The source node (" + source + ") was rejected by the " +
                    "forward search node expander.";
            
            LOGGER.log(Level.SEVERE, exceptionMessage);
            
            throw new IllegalArgumentException(exceptionMessage);
        }

        // Check the validity of the target node:
        if (!backwardSearchNodeExpander.isValidNode(target)) {
            final String exceptionMessage = 
                    "The target node (" + target + ") was rejected by the " +
                    "backward search node expander.";
            
            LOGGER.log(Level.SEVERE, exceptionMessage);
            
            throw new IllegalArgumentException(
                    exceptionMessage);
        }

        // Possibly log the beginning of the search:
        if (sharedSearchProgressLogger != null) {
            sharedSearchProgressLogger.onBeginSearch(source, target);
        }

        // This path finder collects some performance related statistics:
        this.duration = System.currentTimeMillis();

        // Compute the numbers of threads for each of the search direction:
        final int forwardSearchThreadCount  = numberOfThreads / 2;
        final int backwardSearchThreadCount = numberOfThreads - 
                                              forwardSearchThreadCount;

        // Create the state object shared by both the search direction:
        final SharedSearchState<N> sharedSearchState = 
                new SharedSearchState<>(source, 
                                        target, 
                                        sharedSearchProgressLogger,
                                        lockWaitDuration);

        // Create the state obj6/ect shared by all the threads working on forward
        // search direction:
        final SearchState<N> forwardSearchState = 
                new SearchState<>(source,
                                  FORWARD_SEARCH_STATE);

        // Create the state object shared by all the threads working on backward
        // search direction:
        final SearchState<N> backwardSearchState = 
                new SearchState<>(target, 
                                  BACKWARD_SEARCH_STATE);
        
        sharedSearchState.setForwardSearchState(forwardSearchState);
        sharedSearchState.setBackwardSearchState(backwardSearchState);
        
        forwardSearchState.setOppositeSearchState(backwardSearchState);
        backwardSearchState.setOppositeSearchState(forwardSearchState);

        // The array holding all forward search threads:
        final ForwardSearchThread<N>[] forwardSearchThreads =
                new ForwardSearchThread[forwardSearchThreadCount];

        // Below, the value of 'sleepDuration' is ignored since the thread being 
        // created is a master thread that never sleeps.
        forwardSearchThreads[0] = 
                new ForwardSearchThread<>(0, 
                                          forwardSearchNodeExpander,
                                          forwardSearchState,
                                          sharedSearchState,
                                          true,
                                          forwardSearchProgressLogger,
                                          masterThreadSleepDuration,
                                          masterThreadTrials,
                                          expansionJoinDuration);

        // Spawn the forward search master thread:
        forwardSearchState.introduceThread(forwardSearchThreads[0]);           
        forwardSearchThreads[0].start();

        // Create and spawn all the slave threads working on forward search 
        // direction.
        for (int i = 1; i < forwardSearchThreadCount; ++i) {
            forwardSearchThreads[i] = 
                    new ForwardSearchThread<>(i,
                                              forwardSearchNodeExpander,
                                              forwardSearchState,
                                              sharedSearchState,
                                              false,
                                              forwardSearchProgressLogger,
                                              slaveThreadSleepDuration,
                                              masterThreadTrials,
                                              expansionJoinDuration);

            forwardSearchState.introduceThread(forwardSearchThreads[i]);
            forwardSearchThreads[i].start();
        }

        // The array holding all backward search threads:
        final BackwardSearchThread<N>[] backwardSearchThreads =
                new BackwardSearchThread[backwardSearchThreadCount];

        // Below, the value of 'sleepDuration' is ignored since the thread being
        // created is a master thread that never sleeps.
        backwardSearchThreads[0] = 
                new BackwardSearchThread<>(forwardSearchThreads.length,
                                           backwardSearchNodeExpander,
                                           backwardSearchState,
                                           sharedSearchState,
                                           true,
                                           backwardSearchProgressLogger,
                                           masterThreadSleepDuration,
                                           masterThreadTrials,
                                           expansionJoinDuration);

        // Spawn the backward search master thread:
        backwardSearchState.introduceThread(backwardSearchThreads[0]);
        backwardSearchThreads[0].start();

        // Create and spawn all the slave threads working on backward search
        // direction:
        for (int i = 1; i < backwardSearchThreadCount; ++i) {
            backwardSearchThreads[i] = 
                    new BackwardSearchThread<>(forwardSearchThreads.length + i,
                                               backwardSearchNodeExpander,
                                               backwardSearchState,
                                               sharedSearchState,
                                               false,
                                               backwardSearchProgressLogger,
                                               slaveThreadSleepDuration,
                                               masterThreadTrials,
                                               expansionJoinDuration);

            backwardSearchState.introduceThread(backwardSearchThreads[i]);
            backwardSearchThreads[i].start();
        }

        // Wait all forward search threads to finish their work:
        for (final ForwardSearchThread<N> thread : forwardSearchThreads) {
            try {
                thread.join();
            } catch (final InterruptedException ex) {
                LOGGER.log(Level.WARNING, 
                           "Forward thread {} was interrupted: {}.", 
                           new Object[]{ thread, ex });
            }
        }

        // Wait all backward search threads to finish their work: 
        for (final BackwardSearchThread<N> thread : backwardSearchThreads) {
            try {
                thread.join();
            } catch (final InterruptedException ex) {
                LOGGER.log(Level.WARNING, 
                           "Backward thread {} was interrupted: {}.", 
                           new Object[]{ thread, ex });
            }
        }

        // Record the duration of the search:
        this.duration = System.currentTimeMillis() - this.duration;

        // Count the number of expanded nodes over all threads:
        this.numberOfExpandedNodes = 0;

        for (final ForwardSearchThread<N> thread : forwardSearchThreads) {
            this.numberOfExpandedNodes += thread.getNumberOfExpandedNodes();
        }

        for (final BackwardSearchThread<N> thread : backwardSearchThreads) {
            this.numberOfExpandedNodes += thread.getNumberOfExpandedNodes();
        }

        // Construct and return the path:
        return sharedSearchState.getPath();
    }
    
    private static final class ExpansionThread<N> extends Thread {
        
        private final N node;
        private final AbstractNodeExpander<N> expander;
        private volatile List<N> successorList = Collections.emptyList();
        
        ExpansionThread(final N node, final AbstractNodeExpander<N> expander) {
            this.node = node;
            this.expander = expander;
        }
        
        @Override
        public void run() {
            successorList = expander.generateSuccessors(node);
        }
        
        List<N> getSuccessorList() {
            return successorList;
        }
    }

    /**
     * This class holds the state shared by the two search directions.
     */
    private static final class SharedSearchState<N> {
        
        /**
         * The source node.
         */
        private final N source;

        /**
         * The target node. 
         */
        private final N target;

        /**
         * The state of all the forward search threads.
         */
        private SearchState<N> forwardSearchState;

        /**
         * The state of all the backward search threads.
         */
        private SearchState<N> backwardSearchState;
        
        /**
         * The mutex to use in order to synchronize all the concurrent 
         * operations.
         */
        private final Semaphore mutex = new Semaphore(1, false);

        /**
         * Caches the best known length from the source to the target nodes.
         */
        private volatile int bestPathLengthSoFar = Integer.MAX_VALUE;
        
        /**
         * The best search frontier touch node so far.
         */
        private volatile N touchNode;

        /**
         * The progress logger for reporting the progress.
         */
        private final ProgressLogger<N> sharedProgressLogger;
        
        /**
         * The duration in milliseconds for waiting to the lock.
         */
        private final int lockWaitDuration;

        /**
         * Constructs a shared state information object for the search.
         * 
         * @param source               the source node.
         * @param target               the target node.
         * @param forwardSearchState   the state of the forward search
         *                             direction.
         * @param backwardSearchState  the state of the backward search
         *                             direction.
         * @param sharedProgressLogger the progress logger for logging the 
         *                             overall progress of the path finder.
         */
        SharedSearchState(final N source,
                          final N target, 
                          final ProgressLogger<N> sharedProgressLogger,
                          final int lockWaitDuration) {
            this.source = source;
            this.target = target;
            this.sharedProgressLogger = sharedProgressLogger;
            this.lockWaitDuration = lockWaitDuration;
        }
        
        void setForwardSearchState(final SearchState<N> forwardSearchState) {
            this.forwardSearchState = forwardSearchState;
        }
        
        void setBackwardSearchState(final SearchState<N> backwardSearchState) {
            this.backwardSearchState = backwardSearchState;
        }
        
        /**
         * Locks this shared state.
         * 
         * @throws Exception if mutex acquisition fails.
         */
        boolean lock() {
            
            try {
                return mutex.tryAcquire(lockWaitDuration, 
                                        TimeUnit.MILLISECONDS);
                
            } catch (InterruptedException ex) {
                final String exceptionMessage =
                        "Mutex lock threw, permits = " 
                        + mutex.availablePermits() 
                        + ".";
                
                LOGGER.log(Level.SEVERE, exceptionMessage);
                throw new RuntimeException();
            }
        }
        
        /**
         * Unlocks this shared state.
         */
        void unlock() {
            mutex.release();
        }
        
        /**
         * Attempts to update the best known path.
         * 
         * @param current the touch node candidate.
         */
        void updateSearchState(final N current) {
            if (forwardSearchState.containsNode(current) &&
                backwardSearchState.containsNode(current)) {
                
                final int currentDistance = 
                        forwardSearchState .getDistanceOf(current) +
                        backwardSearchState.getDistanceOf(current);

                if (bestPathLengthSoFar > currentDistance) {
                    bestPathLengthSoFar = currentDistance;
                    touchNode = current;
                }
            }
        }

        boolean pathIsOptimal() {
            if (touchNode == null) {
                return false;
            }

            final N forwardSearchHead = forwardSearchState.getQueueHead();

            if (forwardSearchHead == null) {
                return false;
            }

            final N backwardSearchHead = backwardSearchState.getQueueHead();

            if (backwardSearchHead == null) {
                return false;
            }

            final int distance =
                  forwardSearchState .getDistanceOf(forwardSearchHead) +
                  backwardSearchState.getDistanceOf(backwardSearchHead);
            
            return distance > bestPathLengthSoFar;
        }

        /**
         * Asks every single thread to exit.
         */
        void requestExit() {
            forwardSearchState .requestThreadsToExit();
            backwardSearchState.requestThreadsToExit();
        }

        /**
         * Constructs a shortest path and returns it as a list. If the target
         * node is unreachable from the source node, returns an empty list.
         * 
         * @return a shortest path found, or an empty list if target node is not 
         *         reachable from the source node.
         * @throws Exception if mutex acquisition fails.
         */
        List<N> getPath() {
            if (touchNode == null) {
                if (sharedProgressLogger != null) {
                    sharedProgressLogger.onTargetUnreachable(source, target);
                }
                
                return new ArrayList<>();
            }
            
            final List<N> path = new ArrayList<>();

            N current = touchNode;

            while (current != null) {
                path.add(current);
                current = forwardSearchState.getParentOf(current);
            }

            Collections.<String>reverse(path);
            current = backwardSearchState.parents.get(touchNode);

            while (current != null) {
                path.add(current);
                current = backwardSearchState.getParentOf(current);
            }

            if (sharedProgressLogger != null) {
                sharedProgressLogger.onShortestPath(path);
            }
            
            return path;
        }
    }

    /**
     * This class holds all the state of a single search direction.
     */
    private static final class SearchState<N> {
        
        /**
         * The opposite search direction state.
         */
        private SearchState<N> oppositeSearchState;
        
        /**
         * This FIFO queue contains the queue of nodes reached but not yet 
         * expanded. It is called the <b>search frontier</b>.
         */
        private final Deque<N> queue = new ArrayDeque<>();
        
        /**
         * This map maps each discovered node to its predecessor on the shortest 
         * path.
         */
        private final Map<N, N> parents = new HashMap<>();

        /**
         * This map maps each discovered node to its shortest path distance from
         * the source node.
         */
        private final Map<N, Integer> distance = new HashMap<>();
        
        /**
         * Is set to {@code true} if this thread is a forward search thread. 
         * {@code false} if this thread is a backward search thread.
         */
        private final boolean isForwardDirectionState;

        /**
         * The set of all the threads working on this particular direction.
         */
        private final Set<AbstractSearchThread<N>> runningThreadSet = 
                new HashSet<>();

        /**
         * The set of all <b>slave</b> threads that are currently sleeping.
         */
        private final Set<AbstractSearchThread<N>> sleepingThreadSet =
<<<<<<< HEAD
                new HashSet<>();
        
        /**
         * The semaphore protecting the {@code runningThreadSet} and
         * {@code sleepingThreadSet}.
         */
        private final Semaphore mutex = new Semaphore(1, true);
=======
                Collections.synchronizedSet(new HashSet<>());
        
        /**
         * The mutex for controlling access to the thread sets.
         */
        private final Semaphore threadSetsMutex = new Semaphore(1, true);
        
        /**
         * The random number generator.
         */
        private final Random random = new Random();
>>>>>>> 9cac54db

        /**
         * Constructs the search state object.
         * 
         * @param initialNode          the node from which the search begins. If
         *                             this state object is used in the forward
         *                             search, this node should be the source 
         *                             node. Otherwise, if this state object is
         *                             used in the backward search, this node
         *                             should be the target node.
         */
        SearchState(final N initialNode, 
                    final boolean isForwardDirectionThread) {
            
            this.isForwardDirectionState = isForwardDirectionThread; 
            queue.add(initialNode);
            parents.put(initialNode, null);
            distance.put(initialNode, 0);
        }
        
        void setOppositeSearchState(SearchState<N> oppositeSearchState) {
            this.oppositeSearchState = oppositeSearchState;
        }
        
        int getUniqueRandomThreadId() {
            while (true) {
                int candidateThreadId = random.nextInt(Integer.MAX_VALUE);
                
                if (threadIdIsUnique(candidateThreadId)) {
                    return candidateThreadId;
                }
            }
        }
        
        private boolean threadIdIsUnique(int threadId) {
            threadSetsMutex.acquireUninterruptibly();
            
            boolean isUnique = true;
            
            for (AbstractSearchThread<N> thread : runningThreadSet) {
                if (thread.getThreadId() == threadId) {
                    isUnique = false;
                    break;
                }
            }
            
            for (AbstractSearchThread<N> thread : sleepingThreadSet) {
                if (thread.getThreadId() == threadId) {
                    isUnique = false;
                    break;
                }
            }
            
            threadSetsMutex.release();
            
            return isUnique;
        }

        N removeQueueHead() {
            if (queue.isEmpty()) {
                return null;
            }
            
            N head = queue.remove();
            
            return head;
        }
        
        N getQueueHead() {
            return queue.peek();
        }
        
        boolean containsNode(final N node) {
            return distance.containsKey(node);
        }
        
        Integer getDistanceOf(final N node) {
            Integer dist = distance.get(node);
            return dist;
        }
        
        N getParentOf(final N node) {
            return parents.get(node);
        }
        
        void lockThreadSetMutex() {
            mutex.acquireUninterruptibly();
        }
        
        void unlockThreadSetMutex() {
            mutex.release();
        }
        
        /**
         * Tries to set the new node in the data structures.
         * 
         * @param node        the node to process.
         * @param predecessor the predecessor node. In the forward search 
         *                    direction, it is the tail of the arc, and in
         *                    the backward search direction, it is the head of 
         *                    the arc.
         * @return {@code true} if the {@code node} was not added, {@code false}
         *         otherwise.
         */
        private boolean trySetNodeInfo(final N node, final N predecessor) {
            if (containsNode(node)) {
                // Nothing to set.
                return false;
            }
            
            distance.put(node, getDistanceOf(predecessor) + 1);
            parents.put(node, predecessor);
            queue.addLast(node);
            return true;
        }
        
        private void tryUpdateIfImprovementPossible(
                final N node, 
                final N predecessor) {
            
            if (distance.get(node) > distance.get(predecessor) + 1) {
                distance.put(node, distance.get(predecessor) + 1);
                parents.put(node, predecessor);
            }
        }
        
        /**
         * Introduces a new thread to this search direction.
         * 
         * @param thread the thread to introduce.
         */
        void introduceThread(final AbstractSearchThread<N> thread) {
<<<<<<< HEAD
            lockThreadSetMutex();
            thread.putThreadToSleep(false);
            runningThreadSet.add(thread);
            unlockThreadSetMutex();
=======
            threadSetsMutex.acquireUninterruptibly();
            thread.putThreadToSleep(false);
            runningThreadSet.add(thread);
            threadSetsMutex.release();
>>>>>>> 9cac54db
        }

        /**
         * Asks the argument thread to go to sleep and adds it to the set of
         * sleeping slave threads.
         * 
         * @param thread the <b>slave</b> thread to hibernate.
         */
        void putThreadToSleep(final AbstractSearchThread<N> thread) {
            threadSetsMutex.acquireUninterruptibly();
            thread.putThreadToSleep(true);
            lockThreadSetMutex();
            runningThreadSet.remove(thread);
            sleepingThreadSet.add(thread);
<<<<<<< HEAD
            unlockThreadSetMutex();
=======
            threadSetsMutex.release();
>>>>>>> 9cac54db
        }
        
        /**
         * Wakes up all the sleeping slave threads.
         */
        void wakeupAllSleepingThreads() { 
<<<<<<< HEAD
            lockThreadSetMutex();
=======
            threadSetsMutex.acquireUninterruptibly();
>>>>>>> 9cac54db
            
            for (final AbstractSearchThread<N> thread : sleepingThreadSet) {
                thread.putThreadToSleep(false);
                runningThreadSet.add(thread);
            }
            
            sleepingThreadSet.clear();
<<<<<<< HEAD
            unlockThreadSetMutex();
=======
            threadSetsMutex.release();
>>>>>>> 9cac54db
        }

        /**
         * Tells all the thread working on current direction to exit so that the
         * threads may be joined.
         */
        void requestThreadsToExit() {
            for (final StoppableThread thread : runningThreadSet) {
                thread.requestThreadToExit();
            }
            
            for (final StoppableThread thread : sleepingThreadSet) {
                thread.requestThreadToExit();
            }
        }
    }

    /**
     * This abstract class defines a thread that may be asked to terminate.
     */
    private abstract static class StoppableThread extends Thread {

        /**
         * If set to {@code true}, this thread should exit.
         */
        private volatile boolean exit;

        /**
         * Returns the value of the exit flag.
         * 
         * @return the value of the exit flag.
         */
        boolean getExitFlag() {
            return exit;
        }
        
        /**
         * Sends a request to finish the work.
         */
        void requestThreadToExit() {
            exit = true;
        }
    }

    /**
     * This abstract class defines a thread that may be asked to go to sleep.
     */
    private abstract static class SleepingStoppableThread 
            extends StoppableThread {

        /**
         * Holds the flag indicating whether this thread is put to sleep.
         */
        protected volatile boolean sleepRequested = false;

        /**
         * The number of milliseconds to sleep during each hibernation.
         */
        protected final int threadSleepDuration;

        /**
         * The maximum number of times a master thread hibernates itself before
         * giving up and terminating the entire search.
         */
        protected final int threadSleepTrials;
        
        /**
         * The boolean flag indicating whether this thread is a master thread. 
         * If not, it is called a slave thread.
         */
        protected final boolean isMasterThread;

        /**
         * Constructs this thread supporting sleeping.
         * 
         * @param threadSleepDuration the number of milliseconds to sleep each 
         *                            time.
         * @param threadSleepTrials   the maximum number of trials to hibernate
         *                            a master thread before giving up.
         */
        SleepingStoppableThread(final int threadSleepDuration,
                                final int threadSleepTrials,
                                final boolean isMasterThread) {
            this.threadSleepDuration = threadSleepDuration;
            this.threadSleepTrials   = threadSleepTrials;
            this.isMasterThread = isMasterThread;
        }

        /**
         * Sets the current sleep status of this thread.
         * 
         * @param toSleep indicates whether to put this thread to sleep or 
         *                wake it up.
            return isMasterThread;
         */
        void putThreadToSleep(final boolean toSleep) {
            this.sleepRequested = toSleep;
        }
    }

    /**
     * This class defines all the state that should appear in threads working in
     * both search direction.
     * 
     * @param <N> the actual node type.
     */
    private abstract static class AbstractSearchThread<N> 
            extends SleepingStoppableThread {

        /**
         * The ID of this thread.
         */
        protected final int threadId;

        /**
         * Holds the reference to the class responsible for computing the 
         * neighbour nodes of a given node.
         */
        protected final AbstractNodeExpander<N> nodeExpander;

        /**
         * The entire state of this search thread, shared possibly with other
         * threads working on the same search direction.
         */
        protected final SearchState<N> searchState;

        /**
         * The state shared by both the directions.
         */
        protected final SharedSearchState<N> sharedSearchState;

        /**
         * The progress logger.
         */
        protected final ProgressLogger<N> searchProgressLogger;
        
        /**
         * The number of milliseconds for waiting for the node expansion.
         */
        private final int expansionJoinDuration;

        /**
         * Caches the amount of nodes expanded by this thread.
         */
        protected int numberOfExpandedNodes;

        /**
         * Construct this search thread.
         * 
         * @param id                   the ID number of this thread. Must be
         *                             unique over <b>all</b> search threads.
         * @param nodeExpander         the node expander responsible for 
         *                             generating the neighbours in this search
         *                             thread.
         * @param searchState          the search state object.
         * @param sharedSearchState    the search state object shared with both
         *                             forward search threads and backward
         *                             search threads.
         * @param isMasterThread       indicates whether this search thread is a
         *                             master thread or a slave thread.
         * @param searchProgressLogger the progress logger for the search 
         *                             direction of this search thread.
         * @param threadSleepDuration  the duration of sleeping in milliseconds
         *                             always when a thread finds the frontier 
         *                             queue empty.
         * @param threadSleepTrials    the maximum number of hibernation trials
         *                             before a master thread gives up and 
         *                             terminates the entire search process. If
         *                             this thread is a slave thread, this 
         *                             parameter is ignored.
         */
        AbstractSearchThread(final int id,
                             final AbstractNodeExpander<N> nodeExpander,
                             final SearchState<N> searchState, 
                             final SharedSearchState<N> sharedSearchState,
                             final boolean isMasterThread,
                             final ProgressLogger<N> searchProgressLogger,
                             final int threadSleepDuration,
                             final int threadSleepTrials,
                             final int expansionJoinDuration) {
            
            super(threadSleepDuration, 
                  threadSleepTrials, 
                  isMasterThread);
            
            this.threadId                    = id;
            this.nodeExpander          = nodeExpander;
            this.searchState           = searchState;
            this.sharedSearchState     = sharedSearchState;
            this.searchProgressLogger  = searchProgressLogger;
            this.expansionJoinDuration = expansionJoinDuration;
        }

        @Override
        public void run() {
            while (true) {
                if (getExitFlag()) {
                    return;
                }
                
                if (sleepRequested) {
                    mysleep(threadSleepDuration);
                    continue;
                }
                
                if (isMasterThread) {
                    processCurrentInMasterThread();
                } else {
                    processCurrentInSlaveThread();
                }
            }
        }
        
        /**
         * {@inheritDoc }
         */
        @Override
        public boolean equals(final Object other) {
            if (other == null) {
                return false;
            }

            if (!getClass().equals(other.getClass())) {
                return false;
            }

            return threadId == ((AbstractSearchThread) other).threadId;
        }

        /**
         * {@inheritDoc }
         */
        @Override
        public int hashCode() {
            return threadId;
        }

        /**
         * {@inheritDoc }
         */
        @Override
        public String toString() {
            return "[Thread ID: " + threadId + ", master: " + isMasterThread + "]";
        }
        
        int getThreadId() {
            return threadId;
        }

        /**
         * Returns the number of nodes expanded by this search thread.
         * 
         * @return the number of nodes.
         */
        int getNumberOfExpandedNodes() {
            return numberOfExpandedNodes;
        }
        
        /**
         * Processes the current node in the master thread.
         * 
         * @param head the candidate frontier queue head node.
         */
        private void processCurrentInMasterThread() {
            lock();
            
            final N head = searchState.getQueueHead();
            
            unlock();
            
            searchState.wakeupAllSleepingThreads();
            
            if (head != null) {
                return;
            }
            
            N currentHead = null;
            
            for (int trials = 0; trials < threadSleepTrials; trials++) {
                mysleep(threadSleepDuration);
                currentHead = searchState.getQueueHead();
                
                if (currentHead != null) {
                    break;
                }
            }
            
            if (currentHead == null) {
                // We have run out of trials and the queue is still empty; halt.
                sharedSearchState.requestExit();
            } else {
                searchState.wakeupAllSleepingThreads();
            }
        }
        
        private void processCurrentInSlaveThread() {
            lock();
            final N current = searchState.getQueueHead();
            unlock();
                
            if (current == null) {
                // Nothing to do, go to sleep.
                searchState.putThreadToSleep(this);
                return;
            }
            
            searchState.wakeupAllSleepingThreads();
            
            lock();
            sharedSearchState.updateSearchState(current);
            unlock();
            
            if (sharedSearchState.pathIsOptimal()) {
                sharedSearchState.requestExit();
                return;
            }
            
            if (searchProgressLogger != null) {
                searchProgressLogger.onExpansion(current);
            }
            
            numberOfExpandedNodes++;
            
            expand();
        }
        
        private void lock() {
            while (!sharedSearchState.lock());
        }
        
        private void unlock() {
            sharedSearchState.unlock();
        }
        
        /**
         * Expands the current node.
         * 
         * @param current the node of which to generate the successor nodes.
         */
        private void expand() {
            lock();
            final N current = searchState.removeQueueHead();
            unlock();
            
            if (current == null) {
                return;
            }
            
            ExpansionThread<N> expansionThread =
                    new ExpansionThread<>(current, nodeExpander);
            
            expansionThread.start();
            
<<<<<<< HEAD
            try {
                
                expansionThread.join(expansionJoinDuration);
            } catch (InterruptedException ex) {
                LOGGER.log(Level.WARNING, 
                           "Could not expand node {}. Omitting it. " +
                           "This may lead to a suboptimal result path.", 
                           current);
=======
            mysleep(expansionJoinDuration);

            if (expansionThread.isAlive()) {
                lock();
                searchState.oppositeSearchState.queue.remove(current);
                unlock();
                
                // Stop this thread.
                requestThreadToExit();
                
                searchState.threadSetsMutex.acquireUninterruptibly();
                searchState.runningThreadSet.remove(this);
                searchState.sleepingThreadSet.remove(this);
                searchState.threadSetsMutex.release();
                
                AbstractSearchThread<N> thread; 
                
                // Spawn another, new thread to continue instead of this stuck
                // thread:
                if (searchState.isForwardDirectionState) {
                    
                    thread = 
                        new ForwardSearchThread<>(
                            searchState.getUniqueRandomThreadId(),
                            nodeExpander,
                            searchState,
                            sharedSearchState,
                            false,
                            searchProgressLogger,
                            threadSleepDuration,
                            threadSleepTrials,
                            expansionJoinDuration);
                    
                    
                } else {
                    
                    thread = 
                        new ForwardSearchThread<>(
                            searchState.getUniqueRandomThreadId(),
                            nodeExpander,
                            searchState,
                            sharedSearchState,
                            false,
                            searchProgressLogger,
                            threadSleepDuration,
                            threadSleepTrials,
                            expansionJoinDuration);
                }
                
                thread.sleepRequested = false;
                thread.start();
                
                searchState.threadSetsMutex.acquireUninterruptibly();
                searchState.runningThreadSet.add(thread);
                searchState.threadSetsMutex.release();
>>>>>>> 9cac54db
                
                return;
            }
            
            // Once here, the expansion completed within expansionJoinDuration!
            
            lock();
            sharedSearchState.updateSearchState(current);
            unlock();
            
            for (final N successor : expansionThread.getSuccessorList()) {
                lock();
                
                if (searchState.trySetNodeInfo(successor, current)) {
                    if (searchProgressLogger != null) {
                        searchProgressLogger
                                .onNeighborGeneration(successor);
                    }
                } else {
                    if (searchProgressLogger != null) {
                        searchProgressLogger
                                .onNeighborImprovement(successor);
                    }
                    
                    searchState.tryUpdateIfImprovementPossible(
                                successor,
                                current);
                }
                
                unlock();
            }
        }
    }
    
    /**
     * This class implements a search thread searching in forward direction.
     */
    private static final class ForwardSearchThread<N> 
            extends AbstractSearchThread<N> {

        /**
         * Constructs a forward search thread.
         * 
         * @param id                   the ID of this thread. Must be unique 
         *                             over <b>all</b> search threads.
         * @param nodeExpander         the node expander responsible for 
         *                             generating the neighbour nodes of a given
         *                             node.
         * @param searchState          the search state object.
         * @param sharedSearchState    the shared search state object.
         * @param isMasterThread       indicates whether this thread is a master
         *                             or a slave thread.
         * @param searchProgressLogger the progress logger for logging the 
         *                             progress of this thread.
         * @param threadSleepDuration  the number of milliseconds to sleep 
         *                             whenever a thread finds the frontier 
         *                             queue empty.
         * @param threadSleepTrials    the maximum number of times a master
         *                             thread hibernates itself before giving 
         *                             up.
         */
        ForwardSearchThread(
                final int id,
                final AbstractNodeExpander<N> nodeExpander,
                final SearchState<N> searchState, 
                final SharedSearchState<N> sharedSearchState,
                final boolean isMasterThread,
                final ProgressLogger<N> searchProgressLogger,
                final int threadSleepDuration,
                final int threadSleepTrials,
                final int expansionJoinDuration) {
            
            super(id,
                  nodeExpander,
                  searchState, 
                  sharedSearchState,
                  isMasterThread,
                  searchProgressLogger,
                  threadSleepDuration,
                  threadSleepTrials,
                  expansionJoinDuration);
        }
    }

    /**
     * This class implements a search thread searching in backward direction.
     */
    private static final class BackwardSearchThread<N> 
            extends AbstractSearchThread<N> {

        /**
         * Constructs a backward search thread.
         * 
         * @param id                   the ID of this thread. Must be unique 
         *                             over <b>all</b> search threads.
         * @param nodeExpander         the node expander responsible for 
         *                             generating the neighbour nodes of a given
         *                             node.
         * @param searchState          the search state object.
         * @param sharedSearchState    the shared search state object.
         * @param isMasterThread       indicates whether this thread a master or
         *                             a slave thread.
         * @param searchProgressLogger the progress logger for logging the 
         *                             progress of this thread.
         * @param threadSleepDuration  the number of milliseconds to sleep 
         *                             whenever a slave thread finds the
         *                             frontier queue empty.
         * @param threadSleepTrials    the maximum number of times a master
         *                             thread hibernates itself before giving 
         *                             up.
         */
        BackwardSearchThread(final int id,
                             final AbstractNodeExpander<N> nodeExpander,
                             final SearchState<N> searchState, 
                             final SharedSearchState<N> sharedSearchState,
                             final boolean isMasterThread,
                             final ProgressLogger<N> searchProgressLogger,
                             final int threadSleepDuration,
                             final int threadSleepTrials,
                             final int expansionJoinDuration) {
           super(id,
                 nodeExpander,
                 searchState,
                 sharedSearchState,
                 isMasterThread,
                 searchProgressLogger,
                 threadSleepDuration,
                 threadSleepTrials,
                 expansionJoinDuration);
        }
    }
    
    /**
     * This method puts the calling thread to sleep for {@code milliseconds}
     * milliseconds.
     * 
     * @param milliseconds the number of milliseconds to sleep for.
     */
    private static void mysleep(final int milliseconds) {
        try {
            Thread.sleep(milliseconds);
        } catch (final InterruptedException ex) {
            LOGGER.log(Level.WARNING, "Interrupted while sleeping: {}.", ex);
        }
    }
}<|MERGE_RESOLUTION|>--- conflicted
+++ resolved
@@ -1,6 +1,5 @@
 package com.github.coderodde.graph.pathfinding.delayed.impl;
 
-import com.github.coderodde.graph.extra.DirectedGraphNode;
 import com.github.coderodde.graph.pathfinding.delayed.AbstractDelayedGraphPathFinder;
 import com.github.coderodde.graph.pathfinding.delayed.AbstractNodeExpander;
 import com.github.coderodde.graph.pathfinding.delayed.ProgressLogger;
@@ -671,22 +670,19 @@
          * The set of all the threads working on this particular direction.
          */
         private final Set<AbstractSearchThread<N>> runningThreadSet = 
-                new HashSet<>();
+                Collections.synchronizedSet(new HashSet<>());
 
         /**
          * The set of all <b>slave</b> threads that are currently sleeping.
          */
         private final Set<AbstractSearchThread<N>> sleepingThreadSet =
-<<<<<<< HEAD
-                new HashSet<>();
+                Collections.synchronizedSet(new HashSet<>());
         
         /**
          * The semaphore protecting the {@code runningThreadSet} and
          * {@code sleepingThreadSet}.
          */
         private final Semaphore mutex = new Semaphore(1, true);
-=======
-                Collections.synchronizedSet(new HashSet<>());
         
         /**
          * The mutex for controlling access to the thread sets.
@@ -697,7 +693,6 @@
          * The random number generator.
          */
         private final Random random = new Random();
->>>>>>> 9cac54db
 
         /**
          * Constructs the search state object.
@@ -830,17 +825,10 @@
          * @param thread the thread to introduce.
          */
         void introduceThread(final AbstractSearchThread<N> thread) {
-<<<<<<< HEAD
             lockThreadSetMutex();
             thread.putThreadToSleep(false);
             runningThreadSet.add(thread);
             unlockThreadSetMutex();
-=======
-            threadSetsMutex.acquireUninterruptibly();
-            thread.putThreadToSleep(false);
-            runningThreadSet.add(thread);
-            threadSetsMutex.release();
->>>>>>> 9cac54db
         }
 
         /**
@@ -850,27 +838,18 @@
          * @param thread the <b>slave</b> thread to hibernate.
          */
         void putThreadToSleep(final AbstractSearchThread<N> thread) {
-            threadSetsMutex.acquireUninterruptibly();
             thread.putThreadToSleep(true);
             lockThreadSetMutex();
             runningThreadSet.remove(thread);
             sleepingThreadSet.add(thread);
-<<<<<<< HEAD
             unlockThreadSetMutex();
-=======
-            threadSetsMutex.release();
->>>>>>> 9cac54db
         }
         
         /**
          * Wakes up all the sleeping slave threads.
          */
         void wakeupAllSleepingThreads() { 
-<<<<<<< HEAD
             lockThreadSetMutex();
-=======
-            threadSetsMutex.acquireUninterruptibly();
->>>>>>> 9cac54db
             
             for (final AbstractSearchThread<N> thread : sleepingThreadSet) {
                 thread.putThreadToSleep(false);
@@ -878,11 +857,7 @@
             }
             
             sleepingThreadSet.clear();
-<<<<<<< HEAD
             unlockThreadSetMutex();
-=======
-            threadSetsMutex.release();
->>>>>>> 9cac54db
         }
 
         /**
@@ -890,6 +865,8 @@
          * threads may be joined.
          */
         void requestThreadsToExit() {
+            lockThreadSetMutex();
+            
             for (final StoppableThread thread : runningThreadSet) {
                 thread.requestThreadToExit();
             }
@@ -897,6 +874,8 @@
             for (final StoppableThread thread : sleepingThreadSet) {
                 thread.requestThreadToExit();
             }
+            
+            unlockThreadSetMutex();
         }
     }
 
@@ -1236,16 +1215,6 @@
             
             expansionThread.start();
             
-<<<<<<< HEAD
-            try {
-                
-                expansionThread.join(expansionJoinDuration);
-            } catch (InterruptedException ex) {
-                LOGGER.log(Level.WARNING, 
-                           "Could not expand node {}. Omitting it. " +
-                           "This may lead to a suboptimal result path.", 
-                           current);
-=======
             mysleep(expansionJoinDuration);
 
             if (expansionThread.isAlive()) {
@@ -1301,7 +1270,6 @@
                 searchState.threadSetsMutex.acquireUninterruptibly();
                 searchState.runningThreadSet.add(thread);
                 searchState.threadSetsMutex.release();
->>>>>>> 9cac54db
                 
                 return;
             }
