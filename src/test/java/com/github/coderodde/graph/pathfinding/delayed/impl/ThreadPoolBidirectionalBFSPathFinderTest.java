package com.github.coderodde.graph.pathfinding.delayed.impl;

import com.github.coderodde.graph.extra.BackwardNodeExpander;
import com.github.coderodde.graph.extra.DirectedGraphBuilder;
import com.github.coderodde.graph.extra.DirectedGraphNode;
import com.github.coderodde.graph.extra.ForwardNodeExpander;
import com.github.coderodde.graph.extra.GraphPair;
import com.github.coderodde.graph.extra.ReferencePathFinder;
import com.github.coderodde.graph.extra.Utils;
import com.github.coderodde.graph.pathfinding.delayed.AbstractDelayedGraphPathFinder;
import com.github.coderodde.graph.pathfinding.delayed.AbstractNodeExpander;
import java.util.List;
import java.util.Random;
import org.junit.Test;
import static org.junit.Assert.*;

public final class ThreadPoolBidirectionalBFSPathFinderTest {
    
    private static final long SEED = 13L;
    private static final int NODES = 10_000;
    private static final int DISCONNECTED_GRAPH_NODES = 1000;
    private static final int MINIMUM_DISCONNECTED_GRAPH_DEGREE = 2;
    private static final int MAXIMUM_DISCONNECTED_GRAPH_DEGREE = 5;
    private static final int MINIMUM_DEGREE = 4;
    private static final int MAXIMUM_DEGREE = 6;
    private static final int MINIMUM_DELAY = 3;
    private static final int MAXIMUM_DELAY = 40;
    private static final int REQUESTED_NUMBER_OF_THREADS = 8;
    private static final int MASTER_THREAD_SLEEP_DURATION = 10;
    private static final int SLAVE_THREAD_SLEEP_DURATION = 20;
    private static final int MASTER_THREAD_TRIALS = 20;
    private static final int EXPANSION_JOIN_DURATION_MILLIS = 200;
    private static final int ITERATIONS = 10;
    private static final int LOCK_WAIT_DURATION_MILLIS = 3;
    
    private final List<DirectedGraphNode> delayedDirectedGraph;
    private final List<DirectedGraphNode> nondelayedDirectedGraph;
    
    private final List<DirectedGraphNode> disconnectedDelayedDirectedGraph;
    private final List<DirectedGraphNode> disconnectedNondelayedDirectedGraph;
    
    private final List<DirectedGraphNode> failingNodeGraph;
    
    private final Random random = new Random(SEED);
    private final AbstractDelayedGraphPathFinder<DirectedGraphNode> 
            testPathFinder = 
                ThreadPoolBidirectionalBFSPathFinderBuilder
                .<DirectedGraphNode>begin()
                .withNumberOfRequestedThreads(REQUESTED_NUMBER_OF_THREADS)
                .withMasterThreadSleepDurationMillis(MASTER_THREAD_SLEEP_DURATION)
                .withSlaveThreadSleepDurationMillis(SLAVE_THREAD_SLEEP_DURATION)
                .withNumberOfMasterTrials(MASTER_THREAD_TRIALS)
                .withJoinDurationMillis(EXPANSION_JOIN_DURATION_MILLIS)
                .withLockWaitMillis(LOCK_WAIT_DURATION_MILLIS)
                .end();
    
    private final ReferencePathFinder referencePathFinder =
            new ReferencePathFinder();
    
    public ThreadPoolBidirectionalBFSPathFinderTest() {
        final DirectedGraphBuilder directedGraphBuilder = 
                new DirectedGraphBuilder(
                        NODES, 
                        MINIMUM_DEGREE, 
                        MAXIMUM_DEGREE,
                        MINIMUM_DELAY, 
                        MAXIMUM_DELAY, 
                        random);
        
        final DirectedGraphBuilder disconnectedGraphBuilder =
                new DirectedGraphBuilder(
                        DISCONNECTED_GRAPH_NODES,
                        MINIMUM_DISCONNECTED_GRAPH_DEGREE,
                        MAXIMUM_DISCONNECTED_GRAPH_DEGREE,
                        MINIMUM_DELAY,
                        MAXIMUM_DELAY,
                        random);
        
        final GraphPair graphPair = 
                directedGraphBuilder.getConnectedGraphPair();
        
        final GraphPair disconnectedGraphPair =
                disconnectedGraphBuilder.getDisconnectedGraphPair();
        
        this.delayedDirectedGraph = graphPair.delayedGraph;
        this.nondelayedDirectedGraph = graphPair.nondelayedGraph;
        
        this.disconnectedDelayedDirectedGraph =
                disconnectedGraphPair.delayedGraph;
        
        this.disconnectedNondelayedDirectedGraph =
                disconnectedGraphPair.nondelayedGraph;
        
        this.failingNodeGraph = directedGraphBuilder.getFailingGraph();
    }
    
    @Test
    public void testCorrectnessOnSmallGraph() {
        final DirectedGraphNode nodeA  = new DirectedGraphNode(1);
        final DirectedGraphNode nodeB1 = new DirectedGraphNode(2);
        final DirectedGraphNode nodeB2 = new DirectedGraphNode(3);
        final DirectedGraphNode nodeC  = new DirectedGraphNode(4);
        
        nodeA.addChild(nodeB1);
        nodeA.addChild(nodeB2);
        nodeB1.addChild(nodeC);
        nodeB2.addChild(nodeC);
        
        final List<DirectedGraphNode> path = 
                testPathFinder.search(
                        nodeA,
                        nodeC,
                        new ForwardNodeExpander(),
                        new BackwardNodeExpander(), 
                        null, 
                        null, 
                        null);
        
        assertEquals(3, path.size());
        System.out.println("testCorrectnessOnSmallGraph() done.");
    }
                        
    
    // This test may take a several seconds.
    @Test
    public void testCorrectness() {
        for (int iteration = 0; iteration < ITERATIONS; iteration++) {
            final int sourceNodeIndex = 
                    random.nextInt(delayedDirectedGraph.size());
            
            final int targetNodeIndex = 
                    random.nextInt(delayedDirectedGraph.size());

            final DirectedGraphNode nondelayedGraphSource =
                    nondelayedDirectedGraph.get(sourceNodeIndex);

            final DirectedGraphNode nondelayedGraphTarget =
                    nondelayedDirectedGraph.get(targetNodeIndex);

            final DirectedGraphNode delayedGraphSource =
                    delayedDirectedGraph.get(sourceNodeIndex);

            final DirectedGraphNode delayedGraphTarget =
                    delayedDirectedGraph.get(targetNodeIndex);

            final List<DirectedGraphNode> testPath = 
                    testPathFinder
                            .search(delayedGraphSource,
                                    delayedGraphTarget, 
                                    new ForwardNodeExpander(),
                                    new BackwardNodeExpander(),
                                    null,
                                    null,
                                    null);

            final List<DirectedGraphNode> referencePath = 
                    referencePathFinder
                            .search(nondelayedGraphSource, nondelayedGraphTarget);
            
            assertEquals(referencePath.size(), testPath.size());
            assertEquals(referencePath.get(0), testPath.get(0));
            assertEquals(referencePath.get(referencePath.size() - 1),
                         testPath.get(testPath.size() - 1));
        }
        
        System.out.println("testCorrectness() done.");
    }   
    
    // This test may take a several seconds too complete.
    @Test
    public void returnsEmptyPathOnDisconnectedGraph() {
        final int nodes = disconnectedDelayedDirectedGraph.size();
        final int sourceNodeIndex = random.nextInt(nodes / 2);
        final int targetNodeIndex = nodes / 2 + random.nextInt(nodes / 2);
        
        final DirectedGraphNode nondelayedGraphSource =
                    disconnectedNondelayedDirectedGraph.get(sourceNodeIndex);

        final DirectedGraphNode nondelayedGraphTarget =
                disconnectedNondelayedDirectedGraph.get(targetNodeIndex);

        final DirectedGraphNode delayedGraphSource =
                disconnectedDelayedDirectedGraph.get(sourceNodeIndex);

        final DirectedGraphNode delayedGraphTarget =
                disconnectedDelayedDirectedGraph.get(targetNodeIndex);

        final List<DirectedGraphNode> testPath = 
                testPathFinder
                        .search(delayedGraphSource,
                                delayedGraphTarget, 
                                new ForwardNodeExpander(),
                                new BackwardNodeExpander(),
                                null,
                                null,
                                null);

        final List<DirectedGraphNode> referencePath = 
                referencePathFinder
                        .search(nondelayedGraphSource, nondelayedGraphTarget);

        assertTrue(referencePath.isEmpty());
        assertTrue(testPath.isEmpty());
        
        System.out.println("returnsEmptyPathOnDisconnectedGraph() done.");
    }
    
    @Test
    public void haltsOnFailingNodes() {
        
        final DirectedGraphNode sourceNode = 
                this.failingNodeGraph
                    .get(random.nextInt(this.failingNodeGraph.size()));
        
        final DirectedGraphNode targetNode = 
                this.failingNodeGraph
                    .get(random.nextInt(this.failingNodeGraph.size()));
        
        testPathFinder.search(sourceNode, 
                              targetNode,
                              new FailingForwardNodeExpander(), 
                              new FailingBackwardNodeExpander(), 
                              null, 
                              null, 
                              null);
        
        System.out.println("haltsOnFailingNodes() done.");
    }
    
    @Test
    public void omitsFaultyLinks() {
        final DirectedGraphNode a  = new DirectedGraphNode(1, true, 100);
        final DirectedGraphNode b1 = new DirectedGraphNode(2, true, 100);
        final DirectedGraphNode b2 = new DirectedGraphNode(3, true, 100);
        final DirectedGraphNode b3 = new DirectedGraphNode(4, true, 100);
<<<<<<< HEAD
        final DirectedGraphNode c  = new DirectedGraphNode(5, true, 1_000_000);
        final DirectedGraphNode d  = new DirectedGraphNode(6, true, 100);
=======
        final DirectedGraphNode c1 = new DirectedGraphNode(5, true, 10_000);
        final DirectedGraphNode c2 = new DirectedGraphNode(6, true, 10_000);
        final DirectedGraphNode d  = new DirectedGraphNode(7, true, 100);
>>>>>>> 9cac54db
        
        a.addChild(b1);
        b1.addChild(b2);
        b2.addChild(b3);
        b3.addChild(d);
        
        a.addChild(c1);
        c1.addChild(c2);
        c2.addChild(d);
        
        final List<DirectedGraphNode> path = 
                testPathFinder.search(
                        a, 
                        d, 
                        new ForwardNodeExpander(), 
                        new BackwardNodeExpander(), 
                        null, 
                        null, 
                        null);
        
        assertEquals(5, path.size());
        
        assertEquals(a,  path.get(0));
        assertEquals(b1, path.get(1));
        assertEquals(b2, path.get(2));
        assertEquals(b3, path.get(3));
        assertEquals(d,  path.get(4));
        
        System.out.println("omitsFaultyNode() done.");
    }
}

final class FailingForwardNodeExpander
        extends AbstractNodeExpander<DirectedGraphNode> {

    @Override
    public List<DirectedGraphNode> generateSuccessors(final DirectedGraphNode node) {
        Utils.sleep(1_000_000);
        return node.getChildren();
    }

    @Override
    public boolean isValidNode(final DirectedGraphNode node) {
        return true;
    }
}

final class FailingBackwardNodeExpander
        extends AbstractNodeExpander<DirectedGraphNode> {

    @Override
    public List<DirectedGraphNode>
         generateSuccessors(final DirectedGraphNode node) {
        Utils.sleep(1_000_000);
        return node.getParents();
    }

    @Override
    public boolean isValidNode(final DirectedGraphNode node) {
        return true;
    }
}<|MERGE_RESOLUTION|>--- conflicted
+++ resolved
@@ -233,14 +233,9 @@
         final DirectedGraphNode b1 = new DirectedGraphNode(2, true, 100);
         final DirectedGraphNode b2 = new DirectedGraphNode(3, true, 100);
         final DirectedGraphNode b3 = new DirectedGraphNode(4, true, 100);
-<<<<<<< HEAD
-        final DirectedGraphNode c  = new DirectedGraphNode(5, true, 1_000_000);
-        final DirectedGraphNode d  = new DirectedGraphNode(6, true, 100);
-=======
         final DirectedGraphNode c1 = new DirectedGraphNode(5, true, 10_000);
         final DirectedGraphNode c2 = new DirectedGraphNode(6, true, 10_000);
         final DirectedGraphNode d  = new DirectedGraphNode(7, true, 100);
->>>>>>> 9cac54db
         
         a.addChild(b1);
         b1.addChild(b2);
